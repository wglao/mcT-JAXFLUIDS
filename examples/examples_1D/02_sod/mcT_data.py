from typing import Tuple, NamedTuple, Iterable, Union
import shutil, os, json, re, h5py
import matplotlib.pyplot as plt
import jax
from jax import vmap, pmap, lax, jit
from functools import partial
from jaxfluids import InputReader, Initializer, SimulationManager
from jaxfluids.post_process import load_data, create_lineplot
import jax.numpy as jnp
import numpy as np

import mcT_sod_setup as setup


class Sim(NamedTuple):
  domain: str
  case: dict
  numerical: dict

  def load(
      self,
      quantities: Iterable[str] = [
          "density", "velocityX", "pressure", "temperature"
      ],
      dtype: Union[str, type] = "ARRAY",
  ):
    out = load_data(self.domain, quantities)
    if isinstance(dtype, type):
      dtype = "DICT" if dtype == dict else "ARRAY"
    if dtype == "DICT":
      return out
    if dtype == "ARRAY":
      out = (
          out[0],
          out[1],
          out[2],
          np.array([out[3][quant] for quant in out[3].keys()]),
      )
      return out


class Data:
  """
    Manages data for training and testing
    """

  def __init__(self, save_path):
    self.save_path = save_path
    self.check_sims()

  def check_sims(self) -> list:
    sim_list = os.listdir(self.save_path)
    sim_files = [os.path.join(self.save_path, sim) for sim in sim_list]
    sim_files.sort(key=lambda x: os.path.getmtime(x), reverse=False)
    sim_list = [os.path.split(sf)[1] for sf in sim_files]
    self.sims = sim_list

  def size(self) -> int:
    return len(self.sims)

  def next_sim(self) -> Sim:
    # takes sim out of queue and puts it at the back
    sim_path = self.sims.pop(0)
    # cycle sim to other end of list
    self.sims.append(sim_path)

    sim_name = (
        re.split(r"-\d+", sim_path)[0]
        if re.split(r"-\d+", sim_path) else sim_path)
    domain = os.path.join(self.save_path, sim_path, "domain")

    f = open(os.path.join(self.save_path, sim_path, sim_name + ".json"), "r")
    case_setup = json.load(f)
    f.close()

    f = open(
        os.path.join(self.save_path, sim_path, "numerical_setup.json"), "r")
    num_setup = json.load(f)
    f.close()

    return Sim(domain, case_setup, num_setup)

  def generate(self, reset=False):
    if reset:
      shutil.rmtree(self.save_path)

    self.check_sims()
    if self.size() < setup.cases.size():
      for _ in range(self.size()):
        _ = setup.cases.next()
      n_to_gen = setup.cases.size()

      for _ in range(n_to_gen):
        case_setup = setup.cases.next()
        num_setup = setup.numerical

        self.check_sims()
        if self.size() >= setup.num_train:
          case_setup["general"]["end_time"] = setup.t_max*setup.test_ratio

        input_reader = InputReader(case_setup, num_setup)
        initializer = Initializer(input_reader)
        sim_manager = SimulationManager(input_reader)

        buffer_dictionary = initializer.initialization()
        sim_manager.simulate(buffer_dictionary)
    del setup.cases

<<<<<<< HEAD
    def calc_analytical(
        self, fx0: jnp.ndarray, xs: jnp.ndarray, t: jnp.ndarray
    ) -> jnp.ndarray:
        """Generate analytical solution for a shock tube.
=======
  def calc_analytical(self, fx0: jnp.ndarray, xs: jnp.ndarray,
                      t: jnp.ndarray) -> None:
    """Generate analytical solution for an infinitely long, inviscid ideal gas shock tube.
>>>>>>> 5f9056b1

        The solver assumes the same ideal gas on both sides of the discontinuity, with
        the ratio of specifc heats `gamma` = 1.4. This can be changed by specifying unique
        values for `gamma1` and `gamma4`.

        Args:
            fx0: 3x2 array containing the initial left and right states
                (1D shock tube only uses density, x velocity, and pressure)
            xs: the x locations at which to find solutions
            t: the current timestep, with t=0 being the time of the initial condition.
        """
    gamma1 = 1.4
    gamma4 = 1.4

    rho4 = fx0[0, 0]
    rho1 = fx0[0, 1]
    u4 = fx0[1, 0]
    u1 = fx0[1, 1]
    p4 = fx0[2, 0]
    p1 = fx0[2, 1]

    a4 = jnp.sqrt(gamma4*p4 / rho4)
    a1 = jnp.sqrt(gamma1*p1 / rho1)

    # initial guess
    p2 = 0.5*(p4+p1)

    def p2_fn(p2):
      p_ratio = ((p2/p1)*
                 (1 - ((gamma1-1)*(a1/a4)*
                       (p2/p1 - 1)) / jnp.sqrt(2*gamma1*
                                               (2*gamma1 + (gamma1+1)*
                                                (p2/p1 - 1))))**(-2*gamma1 /
                                                                 (gamma1-1)))
      return p_ratio - p4/p1

    def newton_body(val):
      it, err, p2 = val
      f, fprime = jax.value_and_grad(p2_fn)(p2)
      err = p2
      p2 -= f / fprime
      err = jnp.abs(p2 - err) / err
      it += 1
      return it, err, p2

    def newton_cond(val):
      it, err, p2 = val
      maxit = 1000
      tol = 1e-8
      while_cond = jnp.where(
          jnp.sum(jnp.where((it < maxit) + (err > tol), 0, 1)) > 0, False, True)
      return while_cond

    it = 0
    err = 1
    _, _, p2 = lax.while_loop(newton_cond, newton_body, (it, err, p2))

    shock_speed = a1*jnp.sqrt((gamma1+1) / (2*gamma1)*(p2/p1 - 1) + 1)
    up = (a1/gamma1)*((p2/p1) - 1)*jnp.sqrt(
        (2*gamma1 / (gamma1+1)) / ((p2/p1) + ((gamma1-1) / (gamma1+1))))
    rho2 = rho1*(1 + ((gamma1+1) / (gamma1-1))*
                 (p2/p1)) / (((gamma1+1) / (gamma1-1)) + (p2/p1))

    post_shock = jnp.array([
        rho2,
        up,
        p2,
    ])

    shock_x = 0.5 + (shock_speed+u1)*t
    fan_head_x = 0.5 - a4*t
    fan_tail_x = 0.5 - (a4-up)*t
    contact_x = 0.5 + up*t

    def adiabatic_expansion(u, a0, gamma):
      t_ratio = (1 - ((gamma-1) / 2)*(u/a0))**2
      rho = rho4*t_ratio**(1 / (gamma-1))
      p = p4*t_ratio**(gamma / (gamma-1))
      return jnp.array([rho, u, p])

    def expansion_wave(x, t):
      u = jnp.where(t > 0, (2 / (gamma4+1))*(a4 + x / jnp.where(t > 0, t, 0.1)),
                    u4)
      return adiabatic_expansion(u, a4, gamma4)

    def colocate(x):
      x_prime = fx0[:, 0]
      x_prime = x_prime.at[:].set(
          jnp.where(
              x <= fan_head_x,
              x_prime,
              jnp.where(
                  x <= fan_tail_x,
                  jnp.squeeze(
                      expansion_wave(
                          jnp.where(x <= fan_tail_x, x, fan_tail_x), t)),
                  jnp.where(
                      x <= contact_x,
                      adiabatic_expansion(up, a4, gamma4),
                      jnp.where(x <= shock_x, post_shock, fx0[:, 1]),
                  ),
              ),
          ))
      return x_prime

    state = jnp.array(vmap(colocate)(xs))
    return state

  @partial(jit, static_argnums=0)
  def jitted_calc(self, fx0, xs, ts):
    return vmap(self.calc_analytical, in_axes=(None, None, 0))(fx0, xs, ts)

  def gen_analytical(self, reset=False):
    if reset:
      shutil.rmtree(self.save_path)

    self.check_sims()
    if self.size() < setup.cases.size():
      for _ in range(self.size()):
        _ = setup.cases.next()
      n_to_gen = setup.cases.size()

      for _ in range(n_to_gen):
        case_setup = setup.cases.next()
        # num_setup = setup.numerical

        self.check_sims()
        if self.size() >= setup.num_train:
          case_setup["general"]["end_time"] = setup.t_max*setup.test_ratio

        x0 = jnp.array(case_setup["domain"]["x"]["range"])
        xs = jnp.expand_dims(
            jnp.linspace(*x0, case_setup["domain"]["x"]["cells"]), 1)
        fx0 = jnp.zeros((5, 2))
        for i, var0 in enumerate(case_setup["initial_condition"].values()):
          if type(var0) == str:
            fx0 = fx0.at[i].set(eval(var0)(x0))
          else:
            fx0 = fx0.at[i].set(jnp.full_like(x0, var0))
        fx0 = fx0[[0, 1, 4], ...]

        tf = case_setup["general"]["end_time"]
        dt = case_setup["general"]["save_dt"]
        ts = jnp.expand_dims(jnp.linspace(0, tf, int(tf / dt) + 1), 1)

        i = 0
        while os.path.exists(
            os.path.join(self.save_path, setup.case_name + str(i) + ".h5")):
          i += 1
        path = os.path.join(self.save_path, setup.case_name + str(i) + ".h5")

        trajectory = jnp.array(self.jitted_calc(fx0, xs, ts))
        trajectory = jnp.moveaxis(trajectory, -1, 0)
        trajectory = jnp.expand_dims(trajectory, (3, 4))

        hf = h5py.File(path, "w")
        hf.create_dataset("data", data=trajectory)
        hf.close()

        print("created {}".format(os.path.splitext(path)[0]))

  def _load(self, sim: Sim):
    return sim.load()[3]

  def load_all(self):
    # data_train = np.zeros((setup.num_train,5,setup.nt+1,setup.nx_fine,setup.ny_fine,setup.nz_fine))
    # for ii in range(setup.num_train):
    #     data_train[ii,...] = self._load(self.next_sim())
    data_load = np.zeros(
        (setup.num_test, 4, int(setup.nt*2) + 1, setup.nx, setup.ny, setup.nz))
    for ii in range(setup.num_test):
      data_load[ii, ...] = self._load(self.next_sim())
    data_test = data_load  # for one sample
    data_train = data_load[:, :, :setup.nt + 1,
                           ...]  # delete later, for one sample only
    self.check_sims()
    return data_train, data_test


data = Data(setup.save_path)

if __name__ == "__main__":
  # data.generate()
  data.gen_analytical()<|MERGE_RESOLUTION|>--- conflicted
+++ resolved
@@ -106,16 +106,9 @@
         sim_manager.simulate(buffer_dictionary)
     del setup.cases
 
-<<<<<<< HEAD
-    def calc_analytical(
-        self, fx0: jnp.ndarray, xs: jnp.ndarray, t: jnp.ndarray
-    ) -> jnp.ndarray:
-        """Generate analytical solution for a shock tube.
-=======
   def calc_analytical(self, fx0: jnp.ndarray, xs: jnp.ndarray,
                       t: jnp.ndarray) -> None:
     """Generate analytical solution for an infinitely long, inviscid ideal gas shock tube.
->>>>>>> 5f9056b1
 
         The solver assumes the same ideal gas on both sides of the discontinuity, with
         the ratio of specifc heats `gamma` = 1.4. This can be changed by specifying unique
